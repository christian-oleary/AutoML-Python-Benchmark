"""PyCaret models"""

from __future__ import annotations

from pathlib import Path

import numpy as np
import pandas as pd

<<<<<<< HEAD
from src.automl.base import Forecaster
from src.automl.logs import logger
from src.automl.TSForecasting.data_loader import FREQUENCY_MAP

try:
    from pycaret.time_series import TSForecastingExperiment
except ImportError as e:
    logger.error('Failed to import PyCaret')
    raise e
=======
try:
    from pycaret.time_series import TSForecastingExperiment
except ModuleNotFoundError as error:
    raise ModuleNotFoundError('PyCaret not installed') from error

from src.automl.base import Forecaster
from src.automl.logs import logger
from src.automl.TSForecasting.data_loader import FREQUENCY_MAP
>>>>>>> 0d6de5a2


class PyCaretForecaster(Forecaster):
    """Forecasting using PyCaret"""

    name = 'PyCaret'

    initial_training_fraction = 0.95  # Use 95% of max. time for training in initial experiment
    tuning_fraction = 0.85  # Use 95% of max. time for training in initial experiment

    presets = ['']

    def forecast(
        self,
        train_df: pd.DataFrame,
        test_df: pd.DataFrame,
        forecast_type: str,
        horizon: int,
        limit: int,
        frequency: str | int,
        tmp_dir: str | Path,
        nproc: int = 1,
        preset: str = '',
        target_name: str | None = None,
        verbose: int = 1,
    ):
        """Perform time series forecasting

        :param pd.DataFrame train_df: Dataframe of training data
        :param pd.DataFrame test_df: Dataframe of test data
        :param str forecast_type: Type of forecasting, i.e. 'global', 'multivariate' or 'univariate'
        :param int horizon: Forecast horizon (how far ahead to predict)
        :param int limit: Time limit in seconds
        :param int frequency: Data frequency
        :param str tmp_dir: Path to directory to store temporary files
        :param int nproc: Number of threads/processes allowed, defaults to 1
        :param str preset: Model configuration to use, defaults to ''
        :param str target_name: Name of target variable for multivariate forecasting, defaults to None
        :return predictions: Numpy array of predictions
        """

        if forecast_type == 'global':
            freq = FREQUENCY_MAP[frequency].replace('1', '')
            train_df.index = pd.to_datetime(train_df.index).to_period(freq)
            test_df.index = pd.to_datetime(test_df.index).to_period(freq)
        elif 'ISEM_prices' in str(tmp_dir):
            freq = 'H'
            train_df.index = pd.to_datetime(train_df.index)  # .to_period(freq)
            train_df.index = pd.date_range(
                start=train_df.index.min(), freq='H', periods=len(train_df)
            ).to_period(freq)

            test_df.index = pd.to_datetime(test_df.index)  # .to_period(freq)
            test_df.index = pd.date_range(
                start=test_df.index.min(), freq='H', periods=len(test_df)
            ).to_period(freq)

            # Drop irrelevant rows
            if forecast_type == 'univariate' and 'ISEM_prices' in str(tmp_dir):
                test_df['pycaret_datetime'] = test_df.index
                # test_df['pycaret_datetime'] = pd.to_datetime(test_df['pycaret_datetime'], errors='coerce')
                test_df = test_df[test_df['pycaret_datetime'].dt.hour == 0]
                test_df = test_df.drop('pycaret_datetime', axis=1)

        exp = TSForecastingExperiment()
        exp.setup(
            train_df,
            target=target_name,
            fh=horizon,
            fold=2,  # Lower folds prevents errors with short time series
            n_jobs=nproc,
            numeric_imputation_target='ffill',
            numeric_imputation_exogenous='ffill',
            use_gpu=True,
        )

        logger.debug('Training models...')
        model = exp.compare_models(budget_time=limit)

        # Produces worse results:
        # logger.debug('Tuning...')
        # time_remaining = time.time() - start_time
        # if time_remaining < (limit * self.tuning_fraction * 60):
        #     logger.debug('Tuning best model')
        #     model = exp.tune_model(model, budget_time=time_remaining)

        logger.debug('Making predictions...')
        if forecast_type == 'global':
            raise NotImplementedError()
            predictions = exp.predict_model(model, X=test_df.drop(target_name, axis=1), fh=horizon)
            predictions = predictions['y_pred'].values
        else:
            predictions = self.rolling_origin_forecast(
                exp, model, train_df, test_df, horizon, freq, column='y_pred'
            )
        return predictions

    def estimate_initial_limit(self, time_limit, preset):
        """Estimate initial limit to use for training models

        :param time_limit: Maximum amount of time allowed for forecast() (int)
        :param str preset: Model configuration to use
        :return: Time limit in minutes (int)
        """

        return int((time_limit / 60) * self.initial_training_fraction)

    def rolling_origin_forecast(self, exp, model, X_train, X_test, horizon, freq, column=None):
        """Iteratively forecast over increasing dataset

        :param model: Forecasting model, must have predict()
        :param X_train: Training feature data (pandas DataFrame)
        :param X_test: Test feature data (pandas DataFrame)
        :param horizon: Forecast horizon (int)
        :param column: Specifies forecast column if dataframe outputted, defaults to None
        :return: Predictions (numpy array)
        """

        # Make predictions
        preds = exp.predict_model(model, X=X_train, fh=horizon)
        if column is not None:
            preds = preds[column].values[-horizon:]
        # logger.debug('0 preds.shape', preds.shape)
        predictions = [preds]

        data = X_train
        for s in X_test.iterrows():
            data.index = data.index.to_timestamp()
            new_index = pd.date_range(
                start=data.index.min(), freq='H', periods=len(data) + 1
            ).to_period(freq)
            data.loc[len(data.index)] = s[1].values
            # data = pd.concat([data, s])
            data.index = new_index
            # data.index = pd.to_datetime(data.index)#.to_period(freq)
            # data.index = data.index.to_timestamp()
            # data.index = pd.date_range(start=data.index.min(), freq='H', periods=len(data)).to_period(freq)

            # logger.debug('data', data, type(data), data.shape)
            preds = exp.predict_model(model, X=data, fh=horizon)
            if column is not None:
                preds = preds[column].values[-horizon:]

            predictions.append(preds)

        # Flatten predictions and truncate if needed
        # logger.debug('len(predictions)', len(predictions))
        try:
            predictions = np.concatenate([p.flatten() for p in predictions])
        except AttributeError:
            predictions = np.concatenate([p.values.flatten() for p in predictions])
        return predictions<|MERGE_RESOLUTION|>--- conflicted
+++ resolved
@@ -7,26 +7,14 @@
 import numpy as np
 import pandas as pd
 
-<<<<<<< HEAD
-from src.automl.base import Forecaster
-from src.automl.logs import logger
-from src.automl.TSForecasting.data_loader import FREQUENCY_MAP
-
 try:
-    from pycaret.time_series import TSForecastingExperiment
-except ImportError as e:
-    logger.error('Failed to import PyCaret')
-    raise e
-=======
-try:
-    from pycaret.time_series import TSForecastingExperiment
+    from pycaret.time_series import TSForecastingExperiment  # type: ignore
 except ModuleNotFoundError as error:
     raise ModuleNotFoundError('PyCaret not installed') from error
 
 from src.automl.base import Forecaster
 from src.automl.logs import logger
 from src.automl.TSForecasting.data_loader import FREQUENCY_MAP
->>>>>>> 0d6de5a2
 
 
 class PyCaretForecaster(Forecaster):
