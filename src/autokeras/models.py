import itertools
import os
import shutil

import autokeras as ak
import numpy as np
import pandas as pd
from sklearn.model_selection import train_test_split

from src.base import Forecaster
from src.errors import AutomlLibraryError
from src.logs import logger
from src.util import Utils

# Presets are every combination of the following:
optimizers = ['hyperband', 'greedy', 'bayesian', 'random']
epoch_limits = ['10', '50', '100', '150']
time_per_trial_estimations = ['600', '300', '60'] # estimated times needed: 10 min, 5 min, 1 min
presets = list(itertools.product(time_per_trial_estimations, epoch_limits, optimizers))
presets = [ '_'.join(p) for p in presets ]

class AutoKerasForecaster(Forecaster):

    name = 'AutoKeras'

    # Training configurations (not ordered)
    presets = presets


    def forecast(self, train_df, test_df, forecast_type, horizon, limit, frequency, tmp_dir,
                 nproc=1,
                 preset='greedy_32_60',
                 target_name=None):
        """Perform time series forecasting

        :param pd.DataFrame train_df: Dataframe of training data
        :param pd.DataFrame test_df: Dataframe of test data
        :param str forecast_type: Type of forecasting, i.e. 'global', 'multivariate' or 'univariate'
        :param int horizon: Forecast horizon (how far ahead to predict)
        :param int limit: Time limit in seconds
        :param int frequency: Data frequency
        :param str tmp_dir: Path to directory to store temporary files
        :param int nproc: Number of threads/processes allowed, defaults to 1
        :param str preset: Model configuration to use
        :param str target_name: Name of target variable for multivariate forecasting, defaults to None
        :return predictions: Numpy array of predictions
        """

        self.forecast_type = forecast_type

        # Cannot use tmp_dir due to internal bugs with AutoKeras
        original_tmp_dir = tmp_dir
        tmp_dir = 'time_series_forecaster'
        shutil.rmtree(tmp_dir, ignore_errors=True)

        if forecast_type == 'univariate':
            target_name = 'target'
            train_df.columns = [ target_name ]
            test_df.columns = [ target_name ]
            lag = 1 # AK has lookback
            X_train, y_train, X_test, _ = self.create_tabular_dataset(train_df, test_df, horizon, target_name,
                                                                      tabular_y=False, lag=lag)
        else:
            raise NotImplementedError()

        optimizer = preset.split('_')[-1]
        epochs = int(preset.split('_')[1])
        tmp_dir = os.path.join(tmp_dir, f'{optimizer}_{epochs}epochs_{limit}')

        # Initialise forecaster
        lookback = self.get_default_lag(horizon)
        params = {
            # 'directory': tmp_dir, # Internal errors with AutoKeras
            'lookback': lookback,
            'max_trials': int(limit),
            'objective': 'val_loss',
            'overwrite': False,
            'predict_from': 1,
            'predict_until': horizon,
            'seed': int(limit),
            'tuner': optimizer,
        }
        clf = ak.TimeseriesForecaster(**params)
        logger.info(params)

        # "lookback" must be divisable by batch size due to library bug:
        # https://github.com/keras-team/autokeras/issues/1720
        # Start at 1024 as batch size and decrease until a factor is found
        # Counting down prevents unnecessarily small batch sizes being selected
        batch_size = None
        size = 1024 # Prospective batch size
        while batch_size == None:
            if (lookback / size).is_integer(): # i.e. is a factor
                batch_size = size
            else:
                size -= 1
        logger.debug(f'Calculated batch size as {batch_size}...')

        # Create validation set
        x_train, X_val, y_train, y_val = train_test_split(X_train, y_train, test_size=0.2, random_state=int(limit))

        # Train models
        logger.info(f'Fitting AutoKeras with preset {preset}...')
        clf.fit(
            x=x_train,
            y=y_train,
            # validation_split=0.2, # Internal errors
            validation_data=(X_val, y_val),
            batch_size=batch_size,
            # epochs=epochs,
            verbose=1
        )

        logger.info(f'Rolling origin forecast (preset: {preset})...')
        predictions = self.rolling_origin_forecast(clf, X_train, X_test, horizon, forecast_type, original_tmp_dir)
        if len(predictions) == 0:
            raise AutomlLibraryError('AutoKeras failed to produce predictions', ValueError())
        return predictions


    def estimate_initial_limit(self, time_limit, preset):
        """Estimate initial limit to use for training models

        :param time_limit: Maximum amount of time allowed for forecast() (int)
        :param str preset: Model configuration to use
        :return: Trials limit (int)
        """
        return int(time_limit / int(preset.split('_')[0]))


    def rolling_origin_forecast(self, model, X_train, X_test, horizon, forecast_type, tmp_dir):
        """Iteratively forecast over increasing dataset

        :param model: Forecasting model, must have predict()
        :param X_train: Training feature data (pandas DataFrame)
        :param X_test: Test feature data (pandas DataFrame)
        :param horizon: Forecast horizon (int)
        :return: Predictions (numpy array)
        """

        # Split test set
        # if forecast_type == 'univariate' and 'ISEM_prices' in tmp_dir:
        #     X_test['autokeras_datetime'] = X_test.index
        #     X_test['autokeras_datetime'] = pd.to_datetime(X_test['autokeras_datetime'], errors='coerce')
        #     X_test = X_test[X_test['autokeras_datetime'].dt.hour == 0]
        #     X_test = X_test.drop('autokeras_datetime', axis=1)
        #     test_splits = Utils.split_test_set(X_test, 1)
        # else:
        test_splits = Utils.split_test_set(X_test, horizon)

        # Make predictions
        data = X_train
        preds = model.predict(data)[-1]
        predictions = [ preds ]

        for s in test_splits:
            data = pd.concat([data, s])
            preds = model.predict(data)

<<<<<<< HEAD
            if len(preds.flatten()) == 0: # AutoKeras can produce empty predictions on first inference (?)
                preds = model.predict(data)
=======
            # AutoKeras can produce empty predictions on first inference (?)
            # Update: Only occurs trials = 1 and epochs = 1
            # if len(preds.flatten()) == 0:
            #     preds = model.predict(data)
>>>>>>> b40f4259

            if len(preds) > horizon:
                preds = preds[-horizon:]

            predictions.append(preds)

        # Flatten predictions and truncate if needed
        try:
            predictions = np.concatenate([ p.flatten() for p in predictions ])
        except:
            predictions = np.concatenate([ p.values.flatten() for p in predictions ])
        predictions = predictions[:len(X_test)]
        return predictions<|MERGE_RESOLUTION|>--- conflicted
+++ resolved
@@ -157,15 +157,10 @@
             data = pd.concat([data, s])
             preds = model.predict(data)
 
-<<<<<<< HEAD
-            if len(preds.flatten()) == 0: # AutoKeras can produce empty predictions on first inference (?)
-                preds = model.predict(data)
-=======
             # AutoKeras can produce empty predictions on first inference (?)
             # Update: Only occurs trials = 1 and epochs = 1
             # if len(preds.flatten()) == 0:
             #     preds = model.predict(data)
->>>>>>> b40f4259
 
             if len(preds) > horizon:
                 preds = preds[-horizon:]
