--- conflicted
+++ resolved
@@ -80,56 +80,5 @@
         """Test ensure_data method of ISEM2020Dataset class with empty dataframe."""
         dataset = ISEM2020Dataset(path=self.csv_path)
         dataset.df = pd.DataFrame()
-<<<<<<< HEAD
-        with pytest.raises(ValueError):
-            dataset.ensure_data()
-
-
-class TestDatasetFormatter:
-    """Tests for the DatasetFormatter class."""
-
-    data_dir = Path('tests', 'data')
-    csv_path = Path(data_dir, 'data.csv')
-    tsf_path = Path(data_dir, 'data.tsf')
-    zip_path = Path(data_dir, 'data.zip')
-    metadata_path = Path(data_dir, '0_metadata.csv')
-
-    def test_format_univariate_forecasting_data(self, tmp_path):
-        """Test format_univariate_forecasting_data method of DatasetFormatter class."""
-        # Create a temporary CSV file
-        data = {'date': pd.date_range(start='1/1/2020', periods=100, freq='H'), 'value': range(100)}
-        df = pd.DataFrame(data)
-        df.to_csv(TestDatasetFormatter.csv_path, index=False)
-
-        class TestConfig(argparse.Namespace):
-            """Configuration class for testing purposes."""
-
-            task = Task.UNIVARIATE_FORECASTING.value
-            data_dir = tmp_path
-
-        formatter = DatasetFormatter()
-        formatter.format_data(TestConfig())
-
-    # def test_format_global_forecasting_data(self):
-    #     """Test format_global_forecasting_data method of DatasetFormatter class."""
-    #     formatter = DatasetFormatter()
-
-    #     # Create .tsf file (time series file)
-    #     time_series = 'series_name,start_timestamp,value\n'  # Header
-    #     time_series += 'series1,2020-01-01 00-00-00,1 2 3 4 5'  # Data
-    #     with open(TestDatasetFormatter.tsf_path, 'w', encoding='utf-8') as f:
-    #         f.write(time_series)
-
-    #     # Create .zip file
-    #     with zipfile.ZipFile(TestDatasetFormatter.zip_path, 'w') as f:
-    #         f.write(TestDatasetFormatter.tsf_path, arcname="test.tsf")
-
-    #     # Format global forecasting data
-    #     formatter.format_global_forecasting_data(
-    #         TestDatasetFormatter.data_dir, gather_metadata=True
-    #     )
-    #     assert TestDatasetFormatter.metadata_path.exists()
-=======
         with self.assertRaises(ValueError):
-            dataset.ensure_data()
->>>>>>> ca030fe9
+            dataset.ensure_data()