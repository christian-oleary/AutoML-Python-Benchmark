# See https://pre-commit.com/hooks.html for more hooks
repos:
    -   repo: https://github.com/psf/black
        rev: 24.4.2
        hooks:
        -   id: black
            args: ["--config=./pyproject.toml"]

<<<<<<< HEAD
    -   repo: https://github.com/pre-commit/mirrors-mypy
        rev: v1.8.0
        hooks:
        -   id: mypy
            args: ["--config-file=./pyproject.toml"]
            exclude: ^(docs/|repositories/)

=======
>>>>>>> 500216f4
    -   repo: https://github.com/pre-commit/pre-commit-hooks
        rev: v3.2.0
        hooks:
        -   id: check-added-large-files
        -   id: check-ast
        -   id: check-docstring-first
        -   id: check-executables-have-shebangs
        -   id: check-merge-conflict
        -   id: check-toml
        -   id: check-xml
        -   id: check-yaml
        -   id: debug-statements
        -   id: detect-private-key
        -   id: end-of-file-fixer
        -   id: mixed-line-ending
        -   id: requirements-txt-fixer
        -   id: trailing-whitespace

    -   repo: https://github.com/pre-commit/pygrep-hooks
        rev: v1.10.0
        hooks:
        -   id: python-check-blanket-noqa
        -   id: python-use-type-annotations

    -   repo: https://github.com/astral-sh/ruff-pre-commit
        rev: v0.2.1
        hooks:
        -   id: ruff
            args: ["--no-fix", "--output-format=full"]

<<<<<<< HEAD
=======
    -   repo: https://github.com/pre-commit/mirrors-mypy
        rev: v1.8.0
        hooks:
        -   id: mypy
            args: [ "--install-types", "--non-interactive" ]
            exclude: ^(docs/|repositories/)

>>>>>>> 500216f4
    -   repo: https://github.com/PyCQA/pydocstyle
        rev: 6.1.1
        hooks:
        -   id: pydocstyle
            additional_dependencies: ['toml']

    -   repo: https://github.com/PyCQA/flake8
        rev: 7.0.0
        hooks:
        -   id: flake8
            args: ["--jobs=1"]

    -   repo: https://github.com/PyCQA/pylint
        rev: v2.17.5
        hooks:
        -   id: pylint
            args: [
                "--rcfile=.pylintrc",
                "--disable=import-error",
                "--ignore=tests"
            ]<|MERGE_RESOLUTION|>--- conflicted
+++ resolved
@@ -6,7 +6,6 @@
         -   id: black
             args: ["--config=./pyproject.toml"]
 
-<<<<<<< HEAD
     -   repo: https://github.com/pre-commit/mirrors-mypy
         rev: v1.8.0
         hooks:
@@ -14,8 +13,6 @@
             args: ["--config-file=./pyproject.toml"]
             exclude: ^(docs/|repositories/)
 
-=======
->>>>>>> 500216f4
     -   repo: https://github.com/pre-commit/pre-commit-hooks
         rev: v3.2.0
         hooks:
@@ -46,16 +43,6 @@
         -   id: ruff
             args: ["--no-fix", "--output-format=full"]
 
-<<<<<<< HEAD
-=======
-    -   repo: https://github.com/pre-commit/mirrors-mypy
-        rev: v1.8.0
-        hooks:
-        -   id: mypy
-            args: [ "--install-types", "--non-interactive" ]
-            exclude: ^(docs/|repositories/)
-
->>>>>>> 500216f4
     -   repo: https://github.com/PyCQA/pydocstyle
         rev: 6.1.1
         hooks:
