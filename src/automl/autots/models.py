--- conflicted
+++ resolved
@@ -7,14 +7,11 @@
 import numpy as np
 import pandas as pd
 
-<<<<<<< HEAD
-=======
 try:
     from autots import AutoTS, create_regressor
 except ModuleNotFoundError as error:
     raise ModuleNotFoundError('AutoTS not installed') from error
 
->>>>>>> 0d6de5a2
 from src.automl.base import Forecaster
 from src.automl.errors import DatasetTooSmallError
 from src.automl.logs import logger
