[build-system]
requires = ["setuptools"]
build-backend = "setuptools.build_meta"

[tool.setuptools.dynamic]
dependencies = {file = ["requirements.txt"]}

[project]
name = "ml"
authors = [
    { name="Christian O'Leary", email="christian.oleary@mtu.ie" },
]
description = "AutoML Python Benchmark"
readme = "README.md"
dynamic = ["version", "dependencies"]
requires-python = "==3.10.*"
classifiers = [
    "Programming Language :: Python :: 3",
    "Operating System :: OS Independent",
]

[project.optional-dependencies]
# Development
dev = [
    "setuptools",
    "coverage==7.4.4",    # Code coverage
    "pytest==8.2.2",      # Testing
    "pytest-cov==5.0.0",  # Pytest with Coverage
    "pre-commit==3.7.1",  # Git hooks
]

# Documentation
docs = [
    "Sphinx==5.3.0",            # Documentation generator
    "sphinx_mdinclude==0.6.0",  # Markdown include for Sphinx
    "sphinx-rtd-theme==2.0.0",  # Read the Docs theme
    "docxbuilder==1.2.0",       # Word document builder
    "docxbuilder[math]",        # Math support
]

# Source code analysis.
sca = [
    "autoflake",     # Removes unused imports/variables
    "autopep8",      # Code formatting
    "bandit",        # Security checks
    "black",         # Code formatting
    "codespell",     # Spelling checks  # Check how to use multiple dictionaries?
    "coverage",      # Code coverage
    "dead",          # Dead code detection
    "doc8",          # Documentation style checking
    "docformatter",  # Documentation style checking
    "isort",         # Import sorting
    "it",            # InspectorTiger. Code quality checks
    "lint",          # Linter
    "mypy",          # Type checking
    "outdated",      # Outdated dependency checks
    "radon[toml]",   # Code metrics
    "rope",          # Refactoring
    "rstcheck[sphinx,toml]", # ReStructuredText checks
    "ruff",          # Code formatting
    "safety",        # Security checks
    "uncalled",      # Finds uncalled code
    # "tox",         # To be considered...
    "yapf",          # Code formatting
    ### Flake8 ###
    "flake8", "flake8-bugbear", "flake8-docstrings", "flake8-import-order",
    "mccabe",       # Complexity
    "pycodestyle",  # Code style
    # "pydocstyle",   # Docstring style  # Officially deprecated
    "pyflakes",     # Static analysis
    ### Prospector ###
    "dodgy",      # Finds "dodgy" code
    "prospector", # Code quality checks
    "pyroma",     # Checks package installation "friendliness"
    "vulture",    # Finds unused code
    ### Pylint ###
    "astroid",    # Static analysis of Python code
    "pylint", "pylint-celery", "pylint-django",
    "pylint-flask", "pylint-mccabe", "pylint-pytest",
    ##############
    # Deprecated: "frosted"
    # Redundant: "hacking", "unimport", "zimports"
]
<<<<<<< HEAD
ml = ["automl[lightgbm,tensorflow,torch,xgboost]"]
all = ["automl[dev,docs,lightgbm,tensorflow,torch,xgboost]"]
=======

# Machine learning
lightgbm = ["lightgbm"]
tensorflow = ["tensorflow==2.10.1", "protobuf==3.19.5"]
torch = ["torch==2.3.1"]
xgboost = ["xgboost"]
ai = ["ml[lightgbm,tensorflow,torch,xgboost]"]

# All dependencies except SCA
all = ["ml[dev,docs,sca,lightgbm,tensorflow,torch,xgboost]"]
>>>>>>> ca030fe9

[project.urls]
Homepage = "https://github.com/christian-oleary/AutoML-Python-Benchmark"
Issues = "https://github.com/christian-oleary/AutoML-Python-Benchmark/issues"

################################################################################
# BANDIT
[tool.bandit]
exclude = ["tests", "docs", "repositories", "**/TSForecasting/*"]

################################################################################
# BLACK
[tool.black]
skip-string-normalization = true
line-length = 100
target-version = ['py39', 'py310']

################################################################################
# COVERAGE
[tool.coverage.run]
branch = true

[tool.coverage.report]
exclude_also = [ # Regexes for lines to exclude from consideration
    "def __repr__", "if self\\.debug",  # Don't complain about missing debug-only code
    "raise AssertionError", "raise NotImplementedError",  # Don't complain if tests don't hit defensive assertion code
    "if 0:", "if __name__ == .__main__.:",  # Don't complain if non-runnable code isn't run
    "@(abc\\.)?abstractmethod",  # Don't complain about abstract methods, they aren't run
]
ignore_errors = true
show_missing = true
fail_under = 30

[tool.coverage.html]
directory = "./docs/coverage_html_report"

################################################################################
# MYPY
[tool.mypy]
exclude = ["tests", "docs", "repositories", "**/TSForecasting/*"]
explicit_package_bases = true
ignore_missing_imports = true
namespace_packages = true

################################################################################
# PYDOCSTYLE
[tool.pydocstyle]
inherit = false
ignore = [
    "D107",  # Missing docstring in __init__
    "D203",  # Blank line before class docstring
    "D213",  # Multi-line docstring summary should start at the second line
    "D400",  # First line should end in period
    "D401",  # First line should be in imperative mood
    "D415",  # First line should end with period/question mark/exclamation point
]
match = ".*\\.py"

################################################################################
# PYLINT
[tool.pylint.'MASTER']
fail-under = 8.0
disable = [
    "C0103", # invalid-name
    "E0110", # abstract-class-instantiated
    "E0611", # no-name-in-module
    "E0401", # import-error
    "W0201", # attribute-defined-outside-init
    "W1203", # logging-fstring-interpolation
]
ignore = ["tests", "**/TSForecasting/*"]
ignore-comments = false
ignore-docstrings = false
ignore-imports = false
ignored-classes = ["optparse.Values", "thread._local", "_thread._local"]
ignored-modules=["numpy.random", "sklearn.datasets"]
ignore-on-opaque-inference=true
# Warn about missing members when the owner of the attribute is inferred to be None
ignore-none=true
max-args=12
max-attributes=10
max-line-length=120
max-locals=16
# min-similarity-lines=3

################################################################################
# PYTEST
[tool.pytest.ini_options]
addopts = "-ra --durations=10 --cov --cov-report xml:coverage.xml --junitxml=report.xml"
log_cli = true
log_cli_level = "INFO"
log_cli_format = "%(asctime)s [%(levelname)8s] %(message)s"
log_cli_date_format = "%Y-%m-%d %H:%M:%S"
console_output_style = "progress"
filterwarnings = "ignore::DeprecationWarning"
testpaths = [ "tests" ]
ignore = [ "data_loader.py" ]

################################################################################
# RUFF
[tool.ruff]
exclude = ["docs"]
output-format = "full"

[tool.ruff.format]
quote-style = "single"

################################################################################<|MERGE_RESOLUTION|>--- conflicted
+++ resolved
@@ -81,10 +81,6 @@
     # Deprecated: "frosted"
     # Redundant: "hacking", "unimport", "zimports"
 ]
-<<<<<<< HEAD
-ml = ["automl[lightgbm,tensorflow,torch,xgboost]"]
-all = ["automl[dev,docs,lightgbm,tensorflow,torch,xgboost]"]
-=======
 
 # Machine learning
 lightgbm = ["lightgbm"]
@@ -95,7 +91,6 @@
 
 # All dependencies except SCA
 all = ["ml[dev,docs,sca,lightgbm,tensorflow,torch,xgboost]"]
->>>>>>> ca030fe9
 
 [project.urls]
 Homepage = "https://github.com/christian-oleary/AutoML-Python-Benchmark"
